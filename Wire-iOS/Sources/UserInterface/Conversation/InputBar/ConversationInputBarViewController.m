// 
// Wire
// Copyright (C) 2016 Wire Swiss GmbH
// 
// This program is free software: you can redistribute it and/or modify
// it under the terms of the GNU General Public License as published by
// the Free Software Foundation, either version 3 of the License, or
// (at your option) any later version.
// 
// This program is distributed in the hope that it will be useful,
// but WITHOUT ANY WARRANTY; without even the implied warranty of
// MERCHANTABILITY or FITNESS FOR A PARTICULAR PURPOSE. See the
// GNU General Public License for more details.
// 
// You should have received a copy of the GNU General Public License
// along with this program. If not, see http://www.gnu.org/licenses/.
// 


@import PureLayout;
@import MobileCoreServices;
@import AVFoundation;

#import "ConversationInputBarViewController.h"
#import "ConversationInputBarViewController+Private.h"
#import "ConversationInputBarViewController+Files.h"
#import "Analytics+Events.h"
@import WireExtensionComponents;
#import "ConfirmAssetViewController.h"
#import "TextView.h"
#import "CameraViewController.h"
#import "UIView+Borders.h"
#import "UIViewController+Errors.h"

#import "ZClientViewController.h"
#import "Analytics.h"
#import "AnalyticsTracker+FileTransfer.h"
#import "Wire-Swift.h"

#import "WireSyncEngine+iOS.h"
#import "ZMUser+Additions.h"
#import "avs+iOS.h"
#import "Constants.h"
#import "Settings.h"
#import "GiphyViewController.h"
#import "ConversationInputBarSendController.h"
@import FLAnimatedImage;
#import "MediaAsset.h"
#import "UIView+WR_ExtendedBlockAnimations.h"
#import "UIView+Borders.h"
#import "ImageMessageCell.h"
#import "WAZUIMagic.h"


@interface ConversationInputBarViewController (Commands)

- (void)runCommand:(NSArray *)args;

@end



@interface ConversationInputBarViewController (CameraViewController)
- (void)cameraButtonPressed:(id)sender;
- (void)videoButtonPressed:(id)sender;
@end

@interface ConversationInputBarViewController (Ping)

- (void)pingButtonPressed:(UIButton *)button;

@end

@interface ConversationInputBarViewController (Location) <LocationSelectionViewControllerDelegate>

- (void)locationButtonPressed:(IconButton *)sender;

@end

@interface ConversationInputBarViewController (ZMConversationObserver) <ZMConversationObserver>
@end

@interface ConversationInputBarViewController (ZMTypingChangeObserver) <ZMTypingChangeObserver>
@end

@interface ConversationInputBarViewController (Giphy)

- (void)giphyButtonPressed:(id)sender;

@end

@interface ConversationInputBarViewController (Sending)

- (void)sendButtonPressed:(id)sender;

@end

@interface ConversationInputBarViewController (Sketch)

- (void)sketchButtonPressed:(nullable id)sender;

@end


@interface  ConversationInputBarViewController (UIGestureRecognizerDelegate) <UIGestureRecognizerDelegate>

@end

@interface ConversationInputBarViewController (GiphySearchViewController) <GiphySearchViewControllerDelegate>

@end


@interface ConversationInputBarViewController ()

@property (nonatomic) IconButton *audioButton;
@property (nonatomic) IconButton *videoButton;
@property (nonatomic) IconButton *photoButton;
@property (nonatomic) IconButton *uploadFileButton;
@property (nonatomic) IconButton *sketchButton;
@property (nonatomic) IconButton *pingButton;
@property (nonatomic) IconButton *locationButton;
@property (nonatomic) IconButton *sendButton;
@property (nonatomic) IconButton *ephemeralIndicatorButton;
@property (nonatomic) IconButton *emojiButton;
@property (nonatomic) IconButton *markdownButton;
@property (nonatomic) IconButton *gifButton;
@property (nonatomic) IconButton *hourglassButton;

@property (nonatomic) UIGestureRecognizer *singleTapGestureRecognizer;

@property (nonatomic) UserImageView *authorImageView;
@property (nonatomic) TypingIndicatorView *typingIndicatorView;

@property (nonatomic) InputBar *inputBar;
@property (nonatomic) ZMConversation *conversation;

@property (nonatomic) NSSet *typingUsers;
@property (nonatomic) id conversationObserverToken;

@property (nonatomic) UIViewController *inputController;

@property (nonatomic) BOOL inRotation;

@property (nonatomic) id typingObserverToken;
@end


@implementation ConversationInputBarViewController

- (instancetype)initWithConversation:(ZMConversation *)conversation
{
    self = [super init];
    if (self) {
        self.conversation = conversation;
        self.sendController = [[ConversationInputBarSendController alloc] initWithConversation:self.conversation];
        self.conversationObserverToken = [ConversationChangeInfo addObserver:self forConversation:self.conversation];
        self.sendButtonState = [[ConversationInputBarButtonState alloc] init];
        self.typingObserverToken = [conversation addTypingObserver:self];
        self.typingUsers = conversation.typingUsers;
        
        [[NSNotificationCenter defaultCenter] addObserver:self selector:@selector(keyboardDidHide:) name:UIKeyboardDidHideNotification object:nil];
        [[NSNotificationCenter defaultCenter] addObserver:self selector:@selector(didEnterBackground:) name:UIApplicationDidEnterBackgroundNotification object:nil];
    }
    return self;
}

- (void)dealloc
{
    [[NSNotificationCenter defaultCenter] removeObserver:self];
    [NSObject cancelPreviousPerformRequestsWithTarget:self];
}

- (void)didEnterBackground:(NSNotification *)notification
{
    NOT_USED(notification);
    if(self.inputBar.textView.text.length > 0) {
        [self.conversation setIsTyping:NO];
    }
}

- (void)viewDidLoad
{
    [super viewDidLoad];
    
    [self createSingleTapGestureRecognizer];
    
    [self createInputBar]; // Creates all input bar buttons
    [self createSendButton];
    [self createEphemeralIndicatorButton];
//    [self createEmojiButton];
    [self createMarkdownButton];

    [self createHourglassButton];
    [self createTypingIndicatorView];
    
    if (self.conversation.hasDraftMessageText) {
        self.inputBar.textView.text = self.conversation.draftMessageText;
    }
    
    [self configureAudioButton:self.audioButton];
    [self configureEmojiButton:self.emojiButton];
    [self configureMarkdownButton];
    [self configureEphemeralKeyboardButton:self.hourglassButton];
    [self configureEphemeralKeyboardButton:self.ephemeralIndicatorButton];
    
    [self.sendButton addTarget:self action:@selector(sendButtonPressed:) forControlEvents:UIControlEventTouchUpInside];
    [self.photoButton addTarget:self action:@selector(cameraButtonPressed:) forControlEvents:UIControlEventTouchUpInside];
    [self.videoButton addTarget:self action:@selector(videoButtonPressed:) forControlEvents:UIControlEventTouchUpInside];
    [self.sketchButton addTarget:self action:@selector(sketchButtonPressed:) forControlEvents:UIControlEventTouchUpInside];
    [self.uploadFileButton addTarget:self action:@selector(docUploadPressed:) forControlEvents:UIControlEventTouchUpInside];
    [self.pingButton addTarget:self action:@selector(pingButtonPressed:) forControlEvents:UIControlEventTouchUpInside];
    [self.gifButton addTarget:self action:@selector(giphyButtonPressed:) forControlEvents:UIControlEventTouchUpInside];
    [self.locationButton addTarget:self action:@selector(locationButtonPressed:) forControlEvents:UIControlEventTouchUpInside];
    
    if (self.conversationObserverToken == nil) {
        self.conversationObserverToken = [ConversationChangeInfo addObserver:self forConversation:self.conversation];
    }
    
    [self updateAccessoryViews];
    [self updateInputBarVisibility];
    [self updateTypingIndicatorVisibility];
    [self updateWritingStateAnimated:NO];
    [self updateButtonIconsForEphemeral];
}

- (void)viewWillAppear:(BOOL)animated
{
    [super viewWillAppear:animated];
    [self updateRightAccessoryView];
    [self updateButtonIconsForEphemeral];
    [self.inputBar updateReturnKey];
    [self.inputBar updateEphemeralState];
}

- (void)viewWillDisappear:(BOOL)animated
{
    [super viewWillDisappear:animated];
    [self.inputBar.textView endEditing:YES];
}

- (void)viewDidDisappear:(BOOL)animated
{
    [super viewDidDisappear:animated];
    [self endEditingMessageIfNeeded];
    [NSObject cancelPreviousPerformRequestsWithTarget:self];
}

- (void)viewDidLayoutSubviews
{
    [super viewDidLayoutSubviews];
    self.ephemeralIndicatorButton.layer.cornerRadius = CGRectGetWidth(self.ephemeralIndicatorButton.bounds) / 2;
}

- (void)viewWillTransitionToSize:(CGSize)size withTransitionCoordinator:(id<UIViewControllerTransitionCoordinator>)coordinator
{
    [super viewWillTransitionToSize:size withTransitionCoordinator:coordinator];
    self.inRotation = YES;
    [coordinator animateAlongsideTransition:^(id<UIViewControllerTransitionCoordinatorContext>  _Nonnull context) {
        
    } completion:^(id<UIViewControllerTransitionCoordinatorContext>  _Nonnull context) {
        self.inRotation = NO;
    }];
}

- (void)setAnalyticsTracker:(AnalyticsTracker *)analyticsTracker
{
    _analyticsTracker = analyticsTracker;
    self.sendController.analyticsTracker = analyticsTracker;
}

- (void)createInputBar
{
    self.audioButton = [[IconButton alloc] init];
    self.audioButton.hitAreaPadding = CGSizeZero;
    self.audioButton.accessibilityIdentifier = @"audioButton";
    [self.audioButton setIconColor:[UIColor accentColor] forState:UIControlStateSelected];

    self.videoButton = [[IconButton alloc] init];
    self.videoButton.hitAreaPadding = CGSizeZero;
    self.videoButton.accessibilityIdentifier = @"videoButton";
    
    self.photoButton = [[IconButton alloc] init];
    self.photoButton.hitAreaPadding = CGSizeZero;
    self.photoButton.accessibilityIdentifier = @"photoButton";
    [self.photoButton setIconColor:[UIColor accentColor] forState:UIControlStateSelected];

    self.uploadFileButton = [[IconButton alloc] init];
    self.uploadFileButton.hitAreaPadding = CGSizeZero;
    self.uploadFileButton.accessibilityIdentifier = @"uploadFileButton";
    
    self.sketchButton = [[IconButton alloc] init];
    self.sketchButton.hitAreaPadding = CGSizeZero;
    self.sketchButton.accessibilityIdentifier = @"sketchButton";
    
    self.pingButton = [[IconButton alloc] init];
    self.pingButton.hitAreaPadding = CGSizeZero;
    self.pingButton.accessibilityIdentifier = @"pingButton";
    
    self.locationButton = [[IconButton alloc] init];
    self.locationButton.hitAreaPadding = CGSizeZero;
    self.locationButton.accessibilityIdentifier = @"locationButton";
    
    self.gifButton = [[IconButton alloc] init];
    self.gifButton.hitAreaPadding = CGSizeZero;
    self.gifButton.accessibilityIdentifier = @"gifButton";
    
    self.inputBar = [[InputBar alloc] initWithButtons:@[self.photoButton, self.videoButton, self.sketchButton, self.gifButton, self.audioButton, self.pingButton, self.uploadFileButton, self.locationButton]];
    self.inputBar.translatesAutoresizingMaskIntoConstraints = NO;
    self.inputBar.textView.delegate = self;
    
    [self.view addSubview:self.inputBar];
    [self.inputBar autoPinEdgesToSuperviewEdgesWithInsets:UIEdgeInsetsZero excludingEdge:ALEdgeBottom];
    [NSLayoutConstraint autoSetPriority:UILayoutPriorityDefaultLow forConstraints:^{
        [self.inputBar autoPinEdgeToSuperviewEdge:ALEdgeBottom];
    }];
    self.inputBar.editingView.delegate = self;
}

- (void)createSingleTapGestureRecognizer
{
    self.singleTapGestureRecognizer = [[UITapGestureRecognizer alloc] initWithTarget:self action:@selector(onSingleTap:)];
    self.singleTapGestureRecognizer.enabled = NO;
    self.singleTapGestureRecognizer.delegate = self;
    self.singleTapGestureRecognizer.cancelsTouchesInView = YES;
    [self.view addGestureRecognizer:self.singleTapGestureRecognizer];
}

- (void)createAudioRecordViewController
{
    self.audioRecordViewController = [[AudioRecordViewController alloc] init];
    self.audioRecordViewController.view.translatesAutoresizingMaskIntoConstraints = NO;
    self.audioRecordViewController.view.hidden = true;
    self.audioRecordViewController.delegate = self;
    
    [self addChildViewController:self.audioRecordViewController];
    [self.inputBar addSubview:self.audioRecordViewController.view];
    [self.audioRecordViewController.view autoPinEdge:ALEdgeLeading toEdge:ALEdgeLeading ofView:self.inputBar.buttonContainer];
    
    CGRect recordButtonFrame = [self.inputBar convertRect:self.audioButton.bounds fromView:self.audioButton];
    CGFloat width = CGRectGetMaxX(recordButtonFrame) + 56;
    [self.audioRecordViewController.view autoSetDimension:ALDimensionWidth toSize:width];
    [self.audioRecordViewController.view autoPinEdgeToSuperviewEdge:ALEdgeBottom];
    [self.audioRecordViewController.view autoPinEdge:ALEdgeTop toEdge:ALEdgeTop ofView:self.inputBar withOffset:0.5];
}

- (void)createSendButton
{
    self.sendButton = [IconButton iconButtonDefault];
    self.sendButton.translatesAutoresizingMaskIntoConstraints = NO;

    self.sendButton.accessibilityIdentifier = @"sendButton";
    self.sendButton.adjustsImageWhenHighlighted = NO;
    self.sendButton.adjustBackgroundImageWhenHighlighted = YES;
    self.sendButton.cas_styleClass = @"send-button";
    self.sendButton.hitAreaPadding = CGSizeMake(30, 30);

    [self.inputBar.rightAccessoryView addSubview:self.sendButton];
    CGFloat edgeLength = 28;
    [self.sendButton autoSetDimensionsToSize:CGSizeMake(edgeLength, edgeLength)];
    [self.sendButton autoPinEdgeToSuperviewEdge:ALEdgeLeading];
    [self.sendButton autoPinEdgeToSuperviewEdge:ALEdgeBottom withInset:14];
    CGFloat rightInset = ([WAZUIMagic cgFloatForIdentifier:@"content.left_margin"] - edgeLength) / 2;
    [self.sendButton autoPinEdgeToSuperviewEdge:ALEdgeTrailing withInset:rightInset relation:NSLayoutRelationGreaterThanOrEqual];
}

- (void)createEphemeralIndicatorButton
{
    self.ephemeralIndicatorButton = [[IconButton alloc] initForAutoLayout];
    self.ephemeralIndicatorButton.layer.borderWidth = 0.5;

    self.ephemeralIndicatorButton.accessibilityIdentifier = @"ephemeralTimeIndicatorButton";
    self.ephemeralIndicatorButton.adjustsTitleWhenHighlighted = YES;
    self.ephemeralIndicatorButton.adjustsBorderColorWhenHighlighted = YES;

    [self.inputBar.rightAccessoryView addSubview:self.ephemeralIndicatorButton];

    [self.ephemeralIndicatorButton autoSetDimensionsToSize:CGSizeMake(32, 32)];
    [self.ephemeralIndicatorButton autoAlignAxis:ALAxisHorizontal toSameAxisOfView:self.sendButton];
    [self.ephemeralIndicatorButton autoPinEdge:ALEdgeTrailing toEdge:ALEdgeTrailing ofView:self.sendButton];

    [self updateEphemeralIndicatorButtonTitle:self.ephemeralIndicatorButton];
}

- (void)createEmojiButton
{
    const CGFloat senderDiameter = 28;
    
    self.emojiButton = IconButton.iconButtonCircular;
    self.emojiButton.translatesAutoresizingMaskIntoConstraints = NO;
    self.emojiButton.accessibilityIdentifier = @"emojiButton";

    [self.inputBar.leftAccessoryView addSubview:self.emojiButton];
    [self.emojiButton autoAlignAxisToSuperviewAxis:ALAxisVertical];
    [self.emojiButton autoPinEdgeToSuperviewEdge:ALEdgeBottom withInset:14];
    [self.emojiButton autoSetDimensionsToSize:CGSizeMake(senderDiameter, senderDiameter)];
}

- (void)createMarkdownButton
{
    const CGFloat senderDiameter = 28;
    
    self.markdownButton = IconButton.iconButtonCircular;
    self.markdownButton.translatesAutoresizingMaskIntoConstraints = NO;
    self.markdownButton.accessibilityIdentifier = @"markdownButton";
    [self.inputBar.leftAccessoryView addSubview:self.markdownButton];
    [self.markdownButton autoAlignAxisToSuperviewAxis:ALAxisVertical];
    [self.markdownButton autoPinEdgeToSuperviewEdge:ALEdgeBottom withInset:14];
    [self.markdownButton autoSetDimensionsToSize:CGSizeMake(senderDiameter, senderDiameter)];
}

- (void)createHourglassButton
{
    self.hourglassButton = IconButton.iconButtonDefault;
    self.hourglassButton.translatesAutoresizingMaskIntoConstraints = NO;

    [self.hourglassButton setIcon:ZetaIconTypeHourglass withSize:ZetaIconSizeTiny forState:UIControlStateNormal];

    self.hourglassButton.accessibilityIdentifier = @"ephemeralTimeSelectionButton";
    self.hourglassButton.cas_styleClass = @"hourglass";
    [self.inputBar.rightAccessoryView addSubview:self.hourglassButton];

    [self.hourglassButton autoAlignAxis:ALAxisHorizontal toSameAxisOfView:self.sendButton];
    [self.hourglassButton autoPinEdge:ALEdgeLeft toEdge:ALEdgeLeft ofView:self.sendButton withOffset:0];
    [self.hourglassButton autoPinEdge:ALEdgeTrailing toEdge:ALEdgeTrailing ofView:self.sendButton withOffset:0];
}

- (void)createTypingIndicatorView
{
    self.typingIndicatorView = [[TypingIndicatorView alloc] init];
    self.typingIndicatorView.translatesAutoresizingMaskIntoConstraints = NO;
    self.typingIndicatorView.accessibilityIdentifier = @"typingIndicator";
    self.typingIndicatorView.typingUsers = self.typingUsers.allObjects;
    [self.typingIndicatorView setHidden:YES animated:NO];
    
    [self.inputBar  addSubview:self.typingIndicatorView];
    [self.typingIndicatorView  autoConstrainAttribute:(ALAttribute)ALAxisHorizontal toAttribute:ALAttributeTop ofView:self.inputBar];
    [self.typingIndicatorView autoAlignAxisToSuperviewAxis:ALAxisVertical];
    [self.typingIndicatorView autoPinEdgeToSuperviewEdge:ALEdgeLeft withInset:48 relation:NSLayoutRelationGreaterThanOrEqual];
    [self.typingIndicatorView autoPinEdgeToSuperviewEdge:ALEdgeRight withInset:48 relation:NSLayoutRelationGreaterThanOrEqual];
}

- (void)updateNewButtonTitleLabel
{
    self.photoButton.titleLabel.hidden = self.inputBar.textView.isFirstResponder;
}

- (void)updateLeftAccessoryView
{
    self.authorImageView.alpha = self.inputBar.textView.isFirstResponder ? 1 : 0;
}

- (void)updateRightAccessoryView
{
    [self updateEphemeralIndicatorButtonTitle:self.ephemeralIndicatorButton];
    
    NSString *trimmed = [self.inputBar.textView.text stringByTrimmingCharactersInSet:NSCharacterSet.whitespaceAndNewlineCharacterSet];

    [self.sendButtonState updateWithTextLength:trimmed.length
                                       editing:nil != self.editingMessage
                                   markingDown:self.inputBar.isMarkingDown
                            destructionTimeout:self.conversation.messageDestructionTimeout
                              conversationType:self.conversation.conversationType
                                          mode:self.mode];

    self.sendButton.hidden = self.sendButtonState.sendButtonHidden;
    self.hourglassButton.hidden = self.sendButtonState.hourglassButtonHidden;
    self.ephemeralIndicatorButton.hidden = self.sendButtonState.ephemeralIndicatorButtonHidden;

    [self.ephemeralIndicatorButton setBackgroundImage:self.conversation.timeoutImage forState:UIControlStateNormal];
}

- (void)updateButtonIconsForEphemeral
{
    [self.audioButton setIcon:self.sendButtonState.ephemeral ? ZetaIconTypeMicrophoneEphemeral : ZetaIconTypeMicrophone
                     withSize:ZetaIconSizeTiny
                     forState:UIControlStateNormal];
    
    [self.videoButton setIcon:self.sendButtonState.ephemeral ? ZetaIconTypeVideoMessageEphemeral : ZetaIconTypeVideoMessage
                     withSize:ZetaIconSizeTiny
                     forState:UIControlStateNormal];
    
    [self.photoButton setIcon:self.sendButtonState.ephemeral ? ZetaIconTypeCameraLensEphemeral : ZetaIconTypeCameraLens
                     withSize:ZetaIconSizeTiny
                     forState:UIControlStateNormal];
    
    [self.uploadFileButton setIcon:self.sendButtonState.ephemeral ? ZetaIconTypePaperclipEphemeral : ZetaIconTypePaperclip
                          withSize:ZetaIconSizeTiny
                          forState:UIControlStateNormal];
    
    [self.sketchButton setIcon:self.sendButtonState.ephemeral ? ZetaIconTypeBrushEphemeral : ZetaIconTypeBrush
                      withSize:ZetaIconSizeTiny
                      forState:UIControlStateNormal];
    
    [self.pingButton setIcon:self.sendButtonState.ephemeral ? ZetaIconTypePingEphemeral : ZetaIconTypePing
                    withSize:ZetaIconSizeTiny
                    forState:UIControlStateNormal];
    
    [self.locationButton setIcon:self.sendButtonState.ephemeral ? ZetaIconTypeLocationPinEphemeral : ZetaIconTypeLocationPin
                        withSize:ZetaIconSizeTiny
                        forState:UIControlStateNormal];
    
    [self.gifButton setIcon:self.sendButtonState.ephemeral ? ZetaIconTypeGifEphemeral : ZetaIconTypeGif
                   withSize:ZetaIconSizeTiny
                   forState:UIControlStateNormal];
 
    [self.sendButton setIcon:self.sendButtonState.ephemeral ? ZetaIconTypeSendEphemeral : ZetaIconTypeSend
                    withSize:ZetaIconSizeTiny
                    forState:UIControlStateNormal];
    
    [self updateEmojiButton:self.emojiButton];
}

- (void)updateAccessoryViews
{
    [self updateLeftAccessoryView];
    [self updateRightAccessoryView];
}

- (void)clearInputBar
{
    [self.inputBar.textView reset];
    [self updateRightAccessoryView];
    [self.conversation setIsTyping:NO];
}

- (void)setInputBarOverlapsContent:(BOOL)inputBarOverlapsContent
{
    _inputBarOverlapsContent = inputBarOverlapsContent;
}

- (void)setTypingUsers:(NSSet *)typingUsers
{
    _typingUsers = typingUsers;
    
    [self updateTypingIndicatorVisibility];
}

- (void)updateTypingIndicatorVisibility
{
    if (self.typingUsers.count > 0) {
        self.typingIndicatorView.typingUsers = self.typingUsers.allObjects;
        [self.typingIndicatorView layoutIfNeeded];
    }
    
    [self.typingIndicatorView setHidden:self.typingUsers.count == 0 animated: true];
}

- (void)updateInputBarVisibility
{
    self.view.hidden = self.conversation.isReadOnly;
}

#pragma mark - Keyboard Shortcuts

- (NSArray<UIKeyCommand *> *)keyCommands
{
    return @[
             [UIKeyCommand keyCommandWithInput:@"\r"
                                 modifierFlags:UIKeyModifierCommand
                                        action:@selector(commandReturnPressed)
                          discoverabilityTitle:NSLocalizedString(@"conversation.input_bar.shortcut.send", nil)]
             ];
}

- (BOOL)canBecomeFirstResponder
{
    return YES;
}

- (void)commandReturnPressed
{
    NSString *candidateText = self.inputBar.textView.parsedText;
    if (nil != candidateText) {
        [self sendOrEditText:candidateText];
    }
}

#pragma mark - Input views handling

- (void)onSingleTap:(UITapGestureRecognizer *)recognier
{
    if (recognier.state == UIGestureRecognizerStateRecognized) {
        self.mode = ConversationInputBarViewControllerModeTextInput;
    }
}

- (void)setMode:(ConversationInputBarViewControllerMode)mode
{
    if (_mode == mode) {
        return;
    }
    _mode = mode;
    
    switch (mode) {
        case ConversationInputBarViewControllerModeTextInput:
            self.inputController = nil;
            self.singleTapGestureRecognizer.enabled = NO;
            [self selectInputControllerButton:nil];
            break;
    
        case ConversationInputBarViewControllerModeAudioRecord:
            [self clearTextInputAssistentItemIfNeeded];
            
            if (self.inputController == nil || self.inputController != self.audioRecordKeyboardViewController) {
                if (self.audioRecordKeyboardViewController == nil) {
                    self.audioRecordKeyboardViewController = [[AudioRecordKeyboardViewController alloc] init];
                    self.audioRecordKeyboardViewController.delegate = self;
                }

                self.inputController = self.audioRecordKeyboardViewController;
            }
            [Analytics.shared tagMediaAction:ConversationMediaActionAudioMessage inConversation:self.conversation];

            self.singleTapGestureRecognizer.enabled = YES;
            [self selectInputControllerButton:self.audioButton];
            break;
            
        case ConversationInputBarViewControllerModeCamera:
            [self clearTextInputAssistentItemIfNeeded];
            
            if (self.inputController == nil || self.inputController != self.cameraKeyboardViewController) {
                if (self.cameraKeyboardViewController == nil) {
                    [self createCameraKeyboardViewController];
                }

                self.inputController = self.cameraKeyboardViewController;
            }
            
            self.singleTapGestureRecognizer.enabled = YES;
            [self selectInputControllerButton:self.photoButton];
            break;
            
        case ConversationInputBarViewControllerModeEmojiInput:
            [self clearTextInputAssistentItemIfNeeded];
            
            if (self.inputController == nil || self.inputController != self.emojiKeyboardViewController) {
                if (self.emojiKeyboardViewController == nil) {
                    [self createEmojiKeyboardViewController];
                }
                
                self.inputController = self.emojiKeyboardViewController;
            }

            self.singleTapGestureRecognizer.enabled = NO;
            [self selectInputControllerButton:self.emojiButton];
            [Analytics.shared tagEmojiKeyboardOpenend:self.conversation];
            break;
            
        case ConversationInputBarViewControllerModeTimeoutConfguration:
            [self clearTextInputAssistentItemIfNeeded];

            if (self.inputController == nil || self.inputController != self.ephemeralKeyboardViewController) {
                if (self.ephemeralKeyboardViewController == nil) {
                    [self createEphemeralKeyboardViewController];
                }

                self.inputController = self.ephemeralKeyboardViewController;
            }

            self.singleTapGestureRecognizer.enabled = YES;
            [self selectInputControllerButton:self.hourglassButton];
            break;


    }
    
    [self updateRightAccessoryView];
    [self updateButtonIconsForEphemeral];
}

- (void)selectInputControllerButton:(IconButton *)button
{
    for (IconButton *otherButton in @[self.photoButton, self.audioButton, self.hourglassButton]) {
        otherButton.selected = [button isEqual:otherButton];
    }

    [self updateEmojiButton:self.emojiButton];
}

- (void)clearTextInputAssistentItemIfNeeded
{
    if (nil != [UITextInputAssistantItem class]) {
        UITextInputAssistantItem *item = self.inputBar.textView.inputAssistantItem;
        item.leadingBarButtonGroups = @[];
        item.trailingBarButtonGroups = @[];
    }
}

- (void)setInputController:(UIViewController *)inputController
{
    [_inputController.view removeFromSuperview];
    
    _inputController = inputController;
    [self deallocateUnusedInputControllers];

    
    if (inputController != nil) {
        CGSize inputViewSize = [UIView wr_lastKeyboardSize];

        CGRect inputViewFrame = (CGRect) {CGPointZero, inputViewSize};
        UIInputView *inputView = [[UIInputView alloc] initWithFrame:inputViewFrame
                                                     inputViewStyle:UIInputViewStyleKeyboard];
        if (@selector(allowsSelfSizing) != nil && [inputView respondsToSelector:@selector(allowsSelfSizing)]) {
            inputView.allowsSelfSizing = YES;
        }

        inputView.autoresizingMask = UIViewAutoresizingFlexibleWidth;
        inputController.view.frame = inputView.frame;
        inputController.view.autoresizingMask = UIViewAutoresizingFlexibleWidth;
        [inputView addSubview:inputController.view];

        self.inputBar.textView.inputView = inputView;
    }
    else {
        self.inputBar.textView.inputView = nil;
    }
    
    [self.inputBar.textView reloadInputViews];
}

- (void)deallocateUnusedInputControllers
{
    if (! [self.cameraKeyboardViewController isEqual:self.inputController]) {
        self.cameraKeyboardViewController = nil;
    }
    if (! [self.audioRecordKeyboardViewController isEqual:self.inputController]) {
        self.audioRecordKeyboardViewController = nil;
    }
    if (! [self.emojiKeyboardViewController isEqual:self.inputController]) {
        self.emojiKeyboardViewController = nil;
    }
    if (! [self.ephemeralKeyboardViewController isEqual:self.inputController]) {
        self.ephemeralKeyboardViewController = nil;
    }
}

- (void)keyboardDidHide:(NSNotification *)notification
{
    if (!self.inRotation) {
        self.mode = ConversationInputBarViewControllerModeTextInput;
    }
}

- (void)sendOrEditText:(NSString *)text
{
    NSString *candidateText = [text stringByTrimmingCharactersInSet:NSCharacterSet.whitespaceAndNewlineCharacterSet];
    BOOL conversationWasNotDeleted = self.conversation.managedObjectContext != nil;
    
    if (self.inputBar.isEditing && nil != self.editingMessage) {
        NSString *previousText = [self.editingMessage.textMessageData.messageText stringByTrimmingCharactersInSet:NSCharacterSet.whitespaceAndNewlineCharacterSet];
        if (![candidateText isEqualToString:previousText]) {
            [self sendEditedMessageAndUpdateStateWithText:candidateText];
        }
        
        return;
    }
    
    if (candidateText.length && conversationWasNotDeleted) {
        
        [self clearInputBar];
        
        NSArray *args = candidateText.args;
        if(args.count > 0) {
            [self runCommand:args];
        }
        else {
            [self.sendController sendTextMessage:candidateText];
        }
    }
}

#pragma mark - Animations

- (void)bounceCameraIcon;
{
    CGAffineTransform scaleTransform = CGAffineTransformMakeScale(1.3, 1.3);
    
    dispatch_block_t scaleUp = ^{
        self.photoButton.transform = scaleTransform;
    };
    
    dispatch_block_t scaleDown = ^{
        self.photoButton.transform = CGAffineTransformIdentity;
    };

    [UIView animateWithDuration:0.1 delay:0 options:UIViewAnimationOptionCurveEaseIn animations:scaleUp completion:^(__unused BOOL finished) {
        [UIView animateWithDuration:0.3 delay:0 usingSpringWithDamping:0.5 initialSpringVelocity:0.6 options:UIViewAnimationOptionCurveEaseOut animations:scaleDown completion:nil];
    }];
}

@end

#pragma mark - Categories

@implementation ConversationInputBarViewController (UITextViewDelegate)

- (void)textViewDidChange:(UITextView *)textView
{
    // In case the conversation isDeleted
    if (self.conversation.managedObjectContext == nil)  {
        return;
    }
    
    if (textView.text.length > 0) {
        [self.conversation setIsTyping:YES];
    }
    else {
        [self.conversation setIsTyping:NO];
    }
    
    [self updateRightAccessoryView];
}

- (BOOL)textView:(UITextView *)textView shouldChangeTextInRange:(NSRange)range replacementText:(NSString *)text
{
    // markdown text view needs to detect newlines
    // in order to automatically insert new list items
    if ([text isEqualToString:@"\n"] || [text isEqualToString:@"\r"]) {
//        [self.inputBar.textView handleNewLine];
    }
    
    // send only if send key pressed
    if (textView.returnKeyType == UIReturnKeySend && [text isEqualToString:@"\n"]) {
        [self.inputBar.textView autocorrectLastWord];
        NSString *candidateText = self.inputBar.textView.parsedText;
        [self sendOrEditText:candidateText];
        return NO;
    }
    
    [self.inputBar.textView updateTypingAttributes];
    return YES;
}

- (BOOL)textViewShouldBeginEditing:(UITextView *)textView
{
    if (self.mode == ConversationInputBarViewControllerModeAudioRecord) {
        return YES;
    }
    else if ([self.delegate respondsToSelector:@selector(conversationInputBarViewControllerShouldBeginEditing:isEditingMessage:)]) {
        return [self.delegate conversationInputBarViewControllerShouldBeginEditing:self isEditingMessage:(nil != self.editingMessage)];
    }
    else {
        return YES;
    }
}

- (void)textViewDidBeginEditing:(UITextView *)textView
{
    [self updateAccessoryViews];
    [self updateNewButtonTitleLabel];
    [AppDelegate checkNetworkAndFlashIndicatorIfNecessary];
}

- (BOOL)textViewShouldEndEditing:(UITextView *)textView
{
    if ([self.delegate respondsToSelector:@selector(conversationInputBarViewControllerShouldEndEditing:)]) {
        return [self.delegate conversationInputBarViewControllerShouldEndEditing:self];
    }

    return YES;
}

- (void)textViewDidEndEditing:(UITextView *)textView
{
    if (textView.text.length > 0) {
        [self.conversation setIsTyping:NO];
    }
    [[ZMUserSession sharedSession] enqueueChanges:^{
        self.conversation.draftMessageText = textView.text;
    }];
}

#pragma mark - Informal TextView delegate methods

- (void)textView:(UITextView *)textView hasImageToPaste:(id<MediaAsset>)image
{
    ConfirmAssetViewController *confirmImageViewController = [[ConfirmAssetViewController alloc] init];
    confirmImageViewController.image = image;
    confirmImageViewController.previewTitle = [self.conversation.displayName uppercasedWithCurrentLocale];
    
    @weakify(self);
    
    confirmImageViewController.onConfirm = ^(UIImage *editedImage){
        @strongify(self);
        [self dismissViewControllerAnimated:NO completion:nil];
        id<MediaAsset> finalImage = editedImage == nil ? image : editedImage;
        [self postImage:finalImage];
    };
    
    confirmImageViewController.onCancel = ^() {
        @strongify(self);
        [self dismissViewControllerAnimated:NO completion:nil];
    };
    
    [self presentViewController:confirmImageViewController animated:NO completion:nil];
}

- (void)textView:(UITextView *)textView firstResponderChanged:(NSNumber *)resigned
{
    [self updateAccessoryViews];
    [self updateNewButtonTitleLabel];
}

- (void)postImage:(id<MediaAsset>)image
{
    dispatch_async(dispatch_get_global_queue(DISPATCH_QUEUE_PRIORITY_BACKGROUND, 0), ^{
        [self.sendController sendMessageWithImageData:image.data completion:^() {
            [[Analytics shared] tagMediaSentPictureSourceOtherInConversation:self.conversation source:ConversationMediaPictureSourcePaste];
        }];
    });
}

@end


@implementation ConversationInputBarViewController (CameraViewController)

- (void)cameraButtonPressed:(id)sender
{
    if (self.mode == ConversationInputBarViewControllerModeCamera) {
        [self.inputBar.textView resignFirstResponder];
        self.cameraKeyboardViewController = nil;
        dispatch_after(dispatch_time(DISPATCH_TIME_NOW, (int64_t)(0.3 * NSEC_PER_SEC)), dispatch_get_main_queue(), ^{
            self.mode = ConversationInputBarViewControllerModeTextInput;
        });
    }
    else {
        [UIApplication wr_requestOrWarnAboutVideoAccess:^(BOOL granted) {
            [self executeWithCameraRollPermission:^(BOOL success){
                self.mode = ConversationInputBarViewControllerModeCamera;
                [self.inputBar.textView becomeFirstResponder];
            }];
        }];
    }
}

- (void)videoButtonPressed:(IconButton *)sender
{
    [Analytics.shared tagMediaAction:ConversationMediaActionVideoMessage inConversation:self.conversation];
    self.videoSendContext = ConversationMediaVideoContextCursorButton;
    [self presentImagePickerWithSourceType:UIImagePickerControllerSourceTypeCamera mediaTypes:@[(id)kUTTypeMovie] allowsEditing:false];
}

#pragma mark - Video save callback

- (void)video:(NSString *)videoPath didFinishSavingWithError:(NSError *)error contextInfo:(void *)contextInfo
{
    if (nil != error) {
        DDLogError(@"Error saving video: %@", error);
    }
}

@end

@interface ZMAssetMetaDataEncoder (Test)

+ (CGSize)imageSizeForImageData:(NSData *)imageData;

@end

@implementation ConversationInputBarViewController (Sketch)

- (void)sketchButtonPressed:(id)sender
{
    [self.inputBar.textView resignFirstResponder];
    [Analytics.shared tagMediaAction:ConversationMediaActionPhoto inConversation:self.conversation];
    
    CanvasViewController *viewController = [[CanvasViewController alloc] init];
    viewController.delegate = self;
    viewController.title = self.conversation.displayName.uppercaseString;
    viewController.source = ConversationMediaSketchSourceSketchButton;
    
    [self.parentViewController presentViewController:[viewController wrapInNavigationController] animated:YES completion:nil];
}

@end

@implementation ConversationInputBarViewController (Location)

- (void)locationButtonPressed:(IconButton *)sender
{
    [[Analytics shared] tagMediaAction:ConversationMediaActionLocation inConversation:self.conversation];
    
    LocationSelectionViewController *locationSelectionViewController = [[LocationSelectionViewController alloc] initForPopoverPresentation:IS_IPAD_FULLSCREEN];
    locationSelectionViewController.modalPresentationStyle = UIModalPresentationPopover;
    UIPopoverPresentationController* popoverPresentationController = locationSelectionViewController.popoverPresentationController;
    popoverPresentationController.sourceView = sender.superview;
    popoverPresentationController.sourceRect = sender.frame;
    locationSelectionViewController.title = self.conversation.displayName;
    locationSelectionViewController.delegate = self;
    [self.parentViewController presentViewController:locationSelectionViewController animated:YES completion:nil];
}

- (void)locationSelectionViewController:(LocationSelectionViewController *)viewController didSelectLocationWithData:(ZMLocationData *)locationData
{
    [ZMUserSession.sharedSession enqueueChanges:^{
        [self.conversation appendMessageWithLocationData:locationData];
        [[Analytics shared] tagMediaActionCompleted:ConversationMediaActionLocation inConversation:self.conversation];
    }];
    
    [self.parentViewController dismissViewControllerAnimated:YES completion:nil];
}

- (void)locationSelectionViewControllerDidCancel:(LocationSelectionViewController *)viewController
{
    [self.parentViewController dismissViewControllerAnimated:YES completion:nil];
}

@end


@implementation ConversationInputBarViewController (Giphy)

- (void)giphyButtonPressed:(id)sender
{
    if (![AppDelegate checkNetworkAndFlashIndicatorIfNecessary]) {
        
        [Analytics.shared tagMediaAction:ConversationMediaActionGif inConversation:self.conversation];
    
        NSString *searchTerm = [self.inputBar.textView.text stringByTrimmingCharactersInSet:[NSCharacterSet whitespaceCharacterSet]];
        GiphySearchViewController *giphySearchViewController = [[GiphySearchViewController alloc] initWithSearchTerm:searchTerm conversation:self.conversation];
        giphySearchViewController.delegate = self;
        [[ZClientViewController sharedZClientViewController] presentViewController:[giphySearchViewController wrapInsideNavigationController] animated:YES completion:^{
            [[UIApplication sharedApplication] wr_updateStatusBarForCurrentControllerAnimated:YES];
        }];
    }
}

@end



#pragma mark - SendButton

@implementation ConversationInputBarViewController (Sending)

- (void)sendButtonPressed:(id)sender
{
    [self.inputBar.textView autocorrectLastWord];
<<<<<<< HEAD
    [self sendOrEditText:self.inputBar.textView.parsedText];
=======
    if([self checkMessageLength]){
        [self sendOrEditText:self.inputBar.textView.preparedText];
        [self.inputBar.textView resetTypingAttributes];
    }
}

-(BOOL)checkMessageLength{
    
    BOOL allowed = self.inputBar.textView.text.length <= (NSUInteger)SharedConstants.maximumMessageLength;
    
    if(!allowed) {
        NSString *message = [NSString stringWithFormat:NSLocalizedString(@"conversation.input_bar.message_too_long.message", nil), SharedConstants.maximumMessageLength];
        UIAlertController *alert = [UIAlertController alertControllerWithTitle:NSLocalizedString(@"conversation.input_bar.message_too_long.title", nil)
                                                                       message:message
                                                                preferredStyle:UIAlertControllerStyleAlert];
        [alert addAction:[UIAlertAction actionWithTitle:NSLocalizedString(@"general.ok", nil) style:UIAlertActionStyleCancel handler:nil]];
        [self presentViewController:alert animated:YES completion:nil];
    }
    
    return allowed;
>>>>>>> 34b75fb3
}

@end



#pragma mark - PingButton

@implementation ConversationInputBarViewController (Ping)

- (void)pingButtonPressed:(UIButton *)button
{
    [self appendKnock];
}

- (void)appendKnock
{
    [[ZMUserSession sharedSession] enqueueChanges:^{
        id<ZMConversationMessage> knockMessage = [self.conversation appendKnock];
        if (knockMessage) {
            [Analytics.shared tagMediaAction:ConversationMediaActionPing inConversation:self.conversation];
            [Analytics.shared tagMediaActionCompleted:ConversationMediaActionPing inConversation:self.conversation];
            
            [AVSMediaManager.sharedInstance playSound:MediaManagerSoundOutgoingKnockSound];
        }
    }];
    
    self.pingButton.enabled = NO;
    dispatch_after(dispatch_time(DISPATCH_TIME_NOW, (int64_t)(0.5f * NSEC_PER_SEC)), dispatch_get_main_queue(), ^{
        self.pingButton.enabled = YES;
    });
}

@end


@implementation ConversationInputBarViewController (ZMConversationObserver)

- (void)conversationDidChange:(ConversationChangeInfo *)change
{    
    if (change.participantsChanged || change.connectionStateChanged) {
        [self updateInputBarVisibility];
    }
}

@end


@implementation ConversationInputBarViewController (Commands)

- (void)runCommand:(NSArray *)args
{
    if (args.count == 0) {
        return;
    }
    
    [self.sendController sendTextMessage:[NSString stringWithFormat:@"/%@", [args componentsJoinedByString:@" "]]];
}

@end


@implementation ConversationInputBarViewController (ZMTypingChangeObserver)

- (void)typingDidChangeWithConversation:(ZMConversation *)conversation typingUsers:(NSSet<ZMUser *> *)typingUsers
{
    NSPredicate *filterSelfUserPredicate = [NSPredicate predicateWithFormat:@"SELF != %@", [ZMUser selfUser]];
    NSSet *filteredSet = [typingUsers filteredSetUsingPredicate:filterSelfUserPredicate];
    
    self.typingUsers = filteredSet;
}

@end


@implementation ConversationInputBarViewController (UIGestureRecognizerDelegate)

#pragma mark - UIGestureRecognizerDelegate

- (BOOL)gestureRecognizer:(UIGestureRecognizer *)gestureRecognizer shouldRecognizeSimultaneouslyWithGestureRecognizer:(UIGestureRecognizer *)otherGestureRecognizer
{
    if (self.singleTapGestureRecognizer == gestureRecognizer || self.singleTapGestureRecognizer == otherGestureRecognizer) {
        return YES;
    }
    else {
        return NO;
    }
}

- (BOOL)gestureRecognizer:(UIGestureRecognizer *)gestureRecognizer
       shouldReceiveTouch:(UITouch *)touch
{
    if (self.singleTapGestureRecognizer == gestureRecognizer) {
        return YES;
    }
    else {
        return CGRectContainsPoint(gestureRecognizer.view.bounds, [touch locationInView:gestureRecognizer.view]);
    }
}

@end

@implementation ConversationInputBarViewController (GiphySearchViewControllerDelegate)

- (void)giphySearchViewController:(GiphySearchViewController *)giphySearchViewController didSelectImageData:(NSData *)imageData searchTerm:(NSString *)searchTerm
{
    [[Analytics shared] tagMediaSentPictureSourceOtherInConversation:self.conversation source:ConversationMediaPictureSourceGiphy];
    [self clearInputBar];
    [self dismissViewControllerAnimated:YES completion:nil];
    
    
    
    NSString *messageText = nil;
    
    if ([searchTerm isEqualToString:@""]) {
        messageText = [NSString stringWithFormat:NSLocalizedString(@"giphy.conversation.random_message", nil), searchTerm];
    } else {
        messageText = [NSString stringWithFormat:NSLocalizedString(@"giphy.conversation.message", nil), searchTerm];
    }
    
    [self.sendController sendTextMessage:messageText withImageData:imageData];
}

@end<|MERGE_RESOLUTION|>--- conflicted
+++ resolved
@@ -1038,11 +1038,9 @@
 - (void)sendButtonPressed:(id)sender
 {
     [self.inputBar.textView autocorrectLastWord];
-<<<<<<< HEAD
-    [self sendOrEditText:self.inputBar.textView.parsedText];
-=======
+
     if([self checkMessageLength]){
-        [self sendOrEditText:self.inputBar.textView.preparedText];
+        [self sendOrEditText:self.inputBar.textView.parsedText];
         [self.inputBar.textView resetTypingAttributes];
     }
 }
@@ -1061,7 +1059,6 @@
     }
     
     return allowed;
->>>>>>> 34b75fb3
 }
 
 @end
