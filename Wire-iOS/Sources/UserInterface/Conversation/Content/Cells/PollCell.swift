--- conflicted
+++ resolved
@@ -97,14 +97,9 @@
         self.buttons.forEach {
             $0.isSelected = false
         }
-<<<<<<< HEAD
-        button.markForVote(selected: true)
+        button.isSelected = true
         ZMUserSession.shared()?.performChanges {
             pollData.castVote(index: index)
         }
-=======
-        button.isSelected = true
-        pollData.castVote(index: index)
->>>>>>> da5dbd0a
     }
 }