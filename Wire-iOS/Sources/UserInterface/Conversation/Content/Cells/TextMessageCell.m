// 
// Wire
// Copyright (C) 2016 Wire Swiss GmbH
// 
// This program is free software: you can redistribute it and/or modify
// it under the terms of the GNU General Public License as published by
// the Free Software Foundation, either version 3 of the License, or
// (at your option) any later version.
// 
// This program is distributed in the hope that it will be useful,
// but WITHOUT ANY WARRANTY; without even the implied warranty of
// MERCHANTABILITY or FITNESS FOR A PARTICULAR PURPOSE. See the
// GNU General Public License for more details.
// 
// You should have received a copy of the GNU General Public License
// along with this program. If not, see http://www.gnu.org/licenses/.
// 


#import "TextMessageCell.h"

#import <PureLayout/PureLayout.h>
#import <Classy/Classy.h>

#import "zmessaging+iOS.h"
#import "ZMConversation+Additions.h"
#import "WAZUIMagicIOS.h"
#import "TextViewWithDataDetectorWorkaround.h"
#import "Message+Formatting.h"
#import "MessageStatusIndicator.h"
#import "MessageTimestampView.h"
#import "UIView+Borders.h"
#import "Constants.h"
#import "AnalyticsTracker+Media.h"
#import "LinkAttachmentViewControllerFactory.h"
#import "LinkAttachment.h"
#import "Wire-Swift.h"


#import "Analytics+iOS.h"

@import ZMCLinkPreview;



@interface TextMessageCell (ArticleView) <ArticleViewDelegate>
@end



@interface TextMessageCell () <TextViewInteractionDelegate>

@property (nonatomic, assign) BOOL initialTextCellConstraintsCreated;

@property (nonatomic, strong) MessageStatusIndicator *messageStatusIndicator;
@property (nonatomic, strong) TextViewWithDataDetectorWorkaround *messageTextView;
@property (nonatomic, strong) UIView *linkAttachmentContainer;
@property (nonatomic, strong) UIImageView *editedImageView;
@property (nonatomic, strong) LinkAttachment *linkAttachment;
@property (nonatomic, strong) UIViewController <LinkAttachmentPresenter> *linkAttachmentViewController;
@property (nonatomic, strong) MessageTimestampView *messageTimestampView;

@property (nonatomic, strong) NSLayoutConstraint *mediaPlayerTopMarginConstraint;
@property (nonatomic, strong) NSLayoutConstraint *mediaPlayerLeftMarginConstraint;
@property (nonatomic, strong) NSLayoutConstraint *mediaPlayerRightMarginConstraint;
@property (nonatomic, strong) UIView *linkAttachmentView;

@property (nonatomic) NSLayoutConstraint *timestampHeightConstraint;
@property (nonatomic) NSLayoutConstraint *textViewHeightConstraint;

@end



@implementation TextMessageCell

- (instancetype)initWithStyle:(UITableViewCellStyle)style reuseIdentifier:(NSString *)reuseIdentifier
{
    if (self = [super initWithStyle:style reuseIdentifier:reuseIdentifier]) {
        [self createTextMessageViews];
        [self createConstraints];
    }
    
    return self;
}

- (void)prepareForReuse
{
    [super prepareForReuse];
    
    self.mediaPlayerTopMarginConstraint.constant = 0;
    [self.linkAttachmentViewController.view removeFromSuperview];
    self.linkAttachmentViewController = nil;
    [self.linkAttachmentView removeFromSuperview];
    self.linkAttachmentView = nil;
}

- (void)createTextMessageViews
{
    self.messageTextView = [[TextViewWithDataDetectorWorkaround alloc] init];
    self.messageTextView.translatesAutoresizingMaskIntoConstraints = NO;
    self.messageTextView.textViewInteractionDelegate = self;
    [self.messageContentView addSubview:self.messageTextView];
    
    ColorScheme *scheme = ColorScheme.defaultColorScheme;
    self.messageTextView.dataDetectorTypes = UIDataDetectorTypeNone;
    self.messageTextView.editable = NO;
    self.messageTextView.selectable = YES;
    self.messageTextView.backgroundColor = [scheme colorWithName:ColorSchemeColorBackground];
    self.messageTextView.scrollEnabled = NO;
    self.messageTextView.textContainerInset = UIEdgeInsetsZero;
    self.messageTextView.textContainer.lineFragmentPadding = 0;
    self.messageTextView.userInteractionEnabled = YES;

    self.linkAttachmentContainer = [[UIView alloc] init];
    self.linkAttachmentContainer.translatesAutoresizingMaskIntoConstraints = NO;
    self.linkAttachmentContainer.preservesSuperviewLayoutMargins = YES;
    [self.messageContentView addSubview:self.linkAttachmentContainer];
    
    self.messageStatusIndicator = [[MessageStatusIndicator alloc] init];
    self.messageStatusIndicator.translatesAutoresizingMaskIntoConstraints = NO;
    self.messageStatusIndicator.darkStyle = YES;
    [self.messageStatusIndicator setResendButtonTarget:self action:@selector(resendButtonPressed:)];
    [self.messageContentView addSubview:self.messageStatusIndicator];
    
    self.messageTimestampView = [[MessageTimestampView alloc] init];
    self.messageTimestampView.translatesAutoresizingMaskIntoConstraints = NO;
    [self.messageContentView addSubview:self.messageTimestampView];
    
    self.editedImageView = [[UIImageView alloc] init];
    self.editedImageView.image = [UIImage imageForIcon:ZetaIconTypePencil
                                              iconSize:ZetaIconSizeMessageStatus
                                                 color:[scheme colorWithName:ColorSchemeColorIconNormal]];
    [self.contentView addSubview:self.editedImageView];
    
    UILongPressGestureRecognizer *attachmentLongPressRecognizer = [[UILongPressGestureRecognizer alloc] initWithTarget:self action:@selector(handleAttachmentLongPress:)];
    [self.linkAttachmentContainer addGestureRecognizer:attachmentLongPressRecognizer];
}

- (void)createConstraints
{
    [self.messageTextView autoPinEdgeToSuperviewEdge:ALEdgeTop];
    [self.messageTextView autoPinEdgeToSuperviewMargin:ALEdgeLeft];
    [self.messageTextView autoPinEdgeToSuperviewMargin:ALEdgeRight];
    
    self.textViewHeightConstraint = [self.messageTextView autoSetDimension:ALDimensionHeight toSize:0];
    self.textViewHeightConstraint.active = NO;
    
    self.mediaPlayerLeftMarginConstraint = [self.linkAttachmentContainer autoPinEdgeToSuperviewEdge:ALEdgeLeft withInset:0];
    self.mediaPlayerRightMarginConstraint = [self.linkAttachmentContainer autoPinEdgeToSuperviewEdge:ALEdgeRight withInset:0];
    self.mediaPlayerTopMarginConstraint = [self.linkAttachmentContainer autoPinEdge:ALEdgeTop toEdge:ALEdgeBottom ofView:self.messageTextView];
    
    [self.messageStatusIndicator autoPinEdgeToSuperviewEdge:ALEdgeTop withInset:4];
    [self.messageStatusIndicator autoPinEdge:ALEdgeLeft toEdge:ALEdgeRight ofView:self.messageTextView withOffset:-5];
    
    [NSLayoutConstraint autoSetPriority:UILayoutPriorityDefaultHigh forConstraints:^{
        self.timestampHeightConstraint = [self.messageTimestampView autoSetDimension:ALDimensionHeight toSize:0];
    }];
    
    [self.messageTimestampView autoPinEdge:ALEdgeTop toEdge:ALEdgeBottom ofView:self.linkAttachmentContainer];
    [self.messageTimestampView autoPinEdgeToSuperviewMargin:ALEdgeRight];
    [self.messageTimestampView autoPinEdgeToSuperviewMargin:ALEdgeLeft];
    [self.messageTimestampView autoPinEdgeToSuperviewEdge:ALEdgeBottom];

    [self.editedImageView autoPinEdge:ALEdgeLeft toEdge:ALEdgeRight ofView:self.authorLabel withOffset:8];
    [self.editedImageView autoAlignAxis:ALAxisHorizontal toSameAxisOfView:self.authorLabel];
}

- (void)setSelected:(BOOL)selected animated:(BOOL)animated
{
    [super setSelected:selected animated:animated];
    
    self.timestampHeightConstraint.active = !self.selected;
    [UIView animateWithDuration:0.35 animations:^{
        self.messageTimestampView.alpha = self.selected ? 1 : 0;
    }];
}

- (void)updateTextMessageConstraintConstants
{
    BOOL hasLinkAttachment = self.linkAttachment || self.linkAttachmentView;
    BOOL hasContentBeforeAttachment = self.layoutProperties.showSender || self.messageTextView.text.length > 0;
    
    if (hasLinkAttachment && hasContentBeforeAttachment) {
        self.mediaPlayerTopMarginConstraint.constant = 12;
    }
    
    self.timestampHeightConstraint.active = !self.selected;
    self.messageTimestampView.alpha = self.selected ? 1 : 0;
}

- (void)setContentEditing:(BOOL)contentEditing
{
    [super setContentEditing:contentEditing];
    [self configureForMessage:self.message layoutProperties:self.layoutProperties];
}

- (void)configureForMessage:(id<ZMConversationMessage>)message layoutProperties:(ConversationCellLayoutProperties *)layoutProperties
{
    if ( ! [Message isTextMessage:message]) {
        return;
    }
    
    [super configureForMessage:message layoutProperties:layoutProperties];
    [message requestImageDownload];
    
    id<ZMTextMessageData> textMesssageData = message.textMessageData;

    // We do not want to expand the giphy.com link that is sent when sending a GIF via Giphy
    BOOL isGiphy = [textMesssageData.linkPreview.originalURLString.lowercaseString isEqualToString:@"giphy.com"];

    NSAttributedString *attributedMessageText = [Message formattedTextWithLinkAttachments:layoutProperties.linkAttachments
                                                                               forMessage:message.textMessageData
                                                                                  isGiphy:isGiphy];
    self.messageTextView.attributedText = attributedMessageText;
    [self.messageTextView layoutIfNeeded];
    self.messageTimestampView.timestampLabel.text = [Message formattedReceivedDateLongVersion:self.message];
    self.textViewHeightConstraint.active = attributedMessageText.length == 0;
    self.editedImageView.hidden = nil == self.message.updatedAt;

    LinkPreview *linkPreview = textMesssageData.linkPreview;
    
    if (self.linkAttachmentView != nil) {
        [self.linkAttachmentView removeFromSuperview];
        self.linkAttachmentView = nil;
    }

    if (self.linkAttachmentViewController != nil) {
        [self.linkAttachmentViewController.view removeFromSuperview];
        self.linkAttachmentViewController = nil;
    }
    
    self.linkAttachment = [self lastKnownLinkAttachmentInList:layoutProperties.linkAttachments];
    self.linkAttachmentViewController = [[LinkAttachmentViewControllerFactory sharedInstance] viewControllerForLinkAttachment:self.linkAttachment message:self.message];
    
    if (self.linkAttachmentViewController) {
        self.linkAttachmentViewController.view.translatesAutoresizingMaskIntoConstraints = NO;
        [self.linkAttachmentContainer addSubview:self.linkAttachmentViewController.view];
        [self.linkAttachmentViewController.view autoPinEdgesToSuperviewEdgesWithInsets:UIEdgeInsetsZero];
    }

    if (linkPreview != nil && nil == self.linkAttachmentViewController && !isGiphy) {
            ArticleView *articleView = [[ArticleView alloc] initWithImagePlaceholder:textMesssageData.hasImageData];
            articleView.translatesAutoresizingMaskIntoConstraints = NO;
            [articleView configureWithTextMessageData:textMesssageData];
            [self.linkAttachmentContainer addSubview:articleView];
            [articleView autoPinEdgeToSuperviewEdge:ALEdgeTop];
            [articleView autoPinEdgeToSuperviewEdge:ALEdgeBottom];
            [articleView autoPinEdgeToSuperviewMargin:ALEdgeLeft];
            [articleView autoPinEdgeToSuperviewMargin:ALEdgeRight];
            articleView.delegate = self;
            self.linkAttachmentView = articleView;
        }
    
    [self.linkAttachmentViewController fetchAttachment];
    
    ZMDeliveryState deliveryState = message.deliveryState;
    if (deliveryState == ZMDeliveryStatePending) {
        NSTimeInterval elapsedTime = [NSDate timeIntervalSinceReferenceDate] - [self.message.serverTimestamp timeIntervalSinceReferenceDate];
        [self.messageStatusIndicator setPendingStatusWithElapsedTime:elapsedTime];
    }
    else {
        self.messageStatusIndicator.deliveryState = message.deliveryState;
    }
    
    [self updateTimestampLabel];
    [self updateTextMessageConstraintConstants];
}

- (LinkAttachment *)lastKnownLinkAttachmentInList:(NSArray *)linkAttachments
{
    LinkAttachment *result = nil;
    
    for (NSInteger i = linkAttachments.count - 1; i >= 0; i--) {
        LinkAttachment *linkAttachment = linkAttachments[i];
        if (linkAttachment.type != LinkAttachmentTypeNone) {
            result = linkAttachment;
        }
    }
    
    return result;
}

- (void)resendButtonPressed:(id)sender
{
    if ([self.delegate respondsToSelector:@selector(conversationCell:resendMessageTapped:)]) {
        [self.delegate conversationCell:self resendMessageTapped:self.message];
    }
}

#pragma mark - Message updates

/// Overriden from the super class cell
- (BOOL)updateForMessage:(MessageChangeInfo *)change
{
    BOOL needsLayout = [super updateForMessage:change];
    
    // If a text message changes, the only thing that can change at the moment is its delivery state
    if (change.deliveryStateChanged) {
        self.messageStatusIndicator.deliveryState = change.message.deliveryState;
        [self updateTimestampLabel];
    }
    
    if (change.linkPreviewChanged && self.linkAttachmentView == nil) {
        [self configureForMessage:change.message layoutProperties:self.layoutProperties];
        
        // Fade in the link preview so we don't see a broken layout during cell expansion
        self.linkAttachmentView.alpha = 0;
        [UIView animateWithDuration:0.15 delay:0.2 options:0 animations:^{
            self.linkAttachmentView.alpha = 1;
        } completion:nil];
        
        needsLayout = YES;
    }
    
    id<ZMTextMessageData> textMesssageData = change.message.textMessageData;
    if (change.imageChanged && nil != textMesssageData.linkPreview && [self.linkAttachmentView isKindOfClass:ArticleView.class]) {
        ArticleView *articleView = (ArticleView *)self.linkAttachmentView;
        [articleView configureWithTextMessageData:textMesssageData];
        [self.message requestImageDownload];
    }
    
    return needsLayout;
}

- (void)updateTimestampLabel
{
    if (nil != self.message.updatedAt) {
        self.messageTimestampView.timestampLabel.text = [Message formattedEditedDateForMessage:self.message];
    } else {
        self.messageTimestampView.timestampLabel.text = [Message formattedReceivedDateLongVersion:self.message];
    }
}


#pragma mark - Copy/Paste

- (BOOL)canPerformAction:(SEL)action
              withSender:(id)sender
{
    if (action == @selector(cut:)) {
        return NO;
    }
    else if (action == @selector(copy:)) {
        return self.messageTextView.text != nil;
    }
    else if (action == @selector(paste:)) {
        return NO;
    }
    else if (action == @selector(select:) || action == @selector(selectAll:)) {
        return NO;
    }
    else if (action == @selector(edit:) && self.message.sender.isSelfUser) {
        return YES;
    }
    
    return [super canPerformAction:action withSender:sender];
}

- (void)delete:(id)sender;
{
    [self.linkAttachmentViewController tearDown];
    [super delete:sender];
}

- (void)copy:(id)sender
{
    if (self.message.textMessageData.messageText) {
        [[Analytics shared] tagOpenedMessageAction:MessageActionTypeCopy];
        [[Analytics shared] tagMessageCopy];
        [UIPasteboard generalPasteboard].string = self.message.textMessageData.messageText;
    }
}

- (void)edit:(id)sender;
{
    if([self.delegate respondsToSelector:@selector(conversationCell:didSelectAction:)]) {
        self.contentEditing = YES;
        [self.delegate conversationCell:self didSelectAction:ConversationCellActionEdit];
        // TODO: Add tracking
    }
}

- (void)setSelectedByMenu:(BOOL)selected animated:(BOOL)animated
{
    dispatch_block_t animationBlock = ^{
        // animate self.contentTextView.alpha, not self.contentTextView.textColor : animating textColor causes UIMenuController to hide
        CGFloat newAplha = selected ? ConversationCellSelectedOpacity : 1.0f;
        self.messageTextView.alpha = newAplha;
        self.linkAttachmentContainer.alpha = newAplha;
    };
    
    if (animated) {
        [UIView animateWithDuration:ConversationCellSelectionAnimationDuration animations:animationBlock];
    } else {
        animationBlock();
    }
}

- (CGRect)selectionRect
{
<<<<<<< HEAD
    MenuConfigurationProperties *properties = [[MenuConfigurationProperties alloc] init];
    properties.additionalItems = @[[[UIMenuItem alloc] initWithTitle:NSLocalizedString(@"message.menu.edit.title", @"") action:@selector(edit:)]];
    
=======
>>>>>>> d50dd3a3
    if (self.message.textMessageData.linkPreview && self.linkAttachmentView) {
        return self.messageTextView.bounds;
    } else {
        return [self.messageTextView.layoutManager usedRectForTextContainer:self.messageTextView.textContainer];
    }
}

- (UIView *)selectionView
{
    return self.messageTextView;
}

- (MenuConfigurationProperties *)menuConfigurationProperties
{
    MenuConfigurationProperties *properties = [[MenuConfigurationProperties alloc] init];
    
    properties.targetRect = self.selectionRect;
    properties.targetView = self.selectionView;
    properties.selectedMenuBlock = ^(BOOL selected, BOOL animated) {
        [self setSelectedByMenu:selected animated:animated];
    };

    return properties;
}

- (MessageType)messageType;
{
    return self.linkAttachment != nil ? MessageTypeRichMedia : MessageTypeText;
}

#pragma mark - Delete

- (void)handleAttachmentLongPress:(UIGestureRecognizer *)gestureRecognizer
{
    BOOL touchInContainer = CGRectContainsPoint(self.linkAttachmentContainer.bounds, [gestureRecognizer locationInView:self.contentView]);
    if (! touchInContainer || ! self.message.canBeDeleted) {
        gestureRecognizer.enabled = NO;
        gestureRecognizer.enabled = YES;
    }
 
    if (gestureRecognizer.state == UIGestureRecognizerStateBegan) {
        [self showMenu];
    }
}

#pragma mark - TextViewInteractionDelegate

- (void)textView:(TextViewWithDataDetectorWorkaround *)textView willOpenURL:(NSURL *)URL
{
    LinkAttachment *linkAttachment = [self.layoutProperties.linkAttachments filteredArrayUsingPredicate:[NSPredicate predicateWithFormat:@"SELF.URL == %@", URL]].lastObject;
    
    if (linkAttachment != nil) {
        [self.analyticsTracker tagExternalLinkVisitEventForAttachmentType:linkAttachment.type
                                                         conversationType:self.message.conversation.conversationType];
    } else {
        [self.analyticsTracker tagExternalLinkVisitEventForAttachmentType:LinkAttachmentTypeNone
                                                         conversationType:self.message.conversation.conversationType];
    }
}

- (void)textView:(TextViewWithDataDetectorWorkaround *)textView didLongPressLinkWithGestureRecognizer:(UILongPressGestureRecognizer *)longPress
{
    [self showMenu];
}

@end



@implementation TextMessageCell (ArticleView)

- (void)articleViewWantsToOpenURL:(ArticleView *)articleView url:(NSURL *)url
{
    if (! [UIApplication.sharedApplication openURL:url]) {
        DDLogError(@"Unable to open URL: %@", url);
    }
}

- (void)articleViewDidLongPressView:(ArticleView *)articleView
{
    [self showMenu];
}

@end<|MERGE_RESOLUTION|>--- conflicted
+++ resolved
@@ -399,12 +399,6 @@
 
 - (CGRect)selectionRect
 {
-<<<<<<< HEAD
-    MenuConfigurationProperties *properties = [[MenuConfigurationProperties alloc] init];
-    properties.additionalItems = @[[[UIMenuItem alloc] initWithTitle:NSLocalizedString(@"message.menu.edit.title", @"") action:@selector(edit:)]];
-    
-=======
->>>>>>> d50dd3a3
     if (self.message.textMessageData.linkPreview && self.linkAttachmentView) {
         return self.messageTextView.bounds;
     } else {
@@ -420,6 +414,7 @@
 - (MenuConfigurationProperties *)menuConfigurationProperties
 {
     MenuConfigurationProperties *properties = [[MenuConfigurationProperties alloc] init];
+    properties.additionalItems = @[[[UIMenuItem alloc] initWithTitle:NSLocalizedString(@"message.menu.edit.title", @"") action:@selector(edit:)]];
     
     properties.targetRect = self.selectionRect;
     properties.targetView = self.selectionView;
