// 
// Wire
// Copyright (C) 2016 Wire Swiss GmbH
// 
// This program is free software: you can redistribute it and/or modify
// it under the terms of the GNU General Public License as published by
// the Free Software Foundation, either version 3 of the License, or
// (at your option) any later version.
// 
// This program is distributed in the hope that it will be useful,
// but WITHOUT ANY WARRANTY; without even the implied warranty of
// MERCHANTABILITY or FITNESS FOR A PARTICULAR PURPOSE. See the
// GNU General Public License for more details.
// 
// You should have received a copy of the GNU General Public License
// along with this program. If not, see http://www.gnu.org/licenses/.
// 



<<<<<<< HEAD
WIRE_SHORT_VERSION = 2.35
=======
WIRE_SHORT_VERSION = 2.36
>>>>>>> 927c5474
<|MERGE_RESOLUTION|>--- conflicted
+++ resolved
@@ -18,8 +18,4 @@
 
 
 
-<<<<<<< HEAD
-WIRE_SHORT_VERSION = 2.35
-=======
-WIRE_SHORT_VERSION = 2.36
->>>>>>> 927c5474
+WIRE_SHORT_VERSION = 2.36